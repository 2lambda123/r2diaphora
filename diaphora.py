--- conflicted
+++ resolved
@@ -300,13 +300,10 @@
     if isinstance(threading.current_thread(), threading._MainThread):
       self.db = db
       self.create_schema()
-<<<<<<< HEAD
-=======
       try:
         db.execute("analyze")
       except:
         pass
->>>>>>> f0e4c17d
 
   def get_db(self):
     tid = threading.current_thread().ident
@@ -1610,11 +1607,7 @@
 
   def find_same_name(self, choose):
     cur = self.db_cursor()
-<<<<<<< HEAD
-    sql = f"""select f.address ea1, f.mangled_function mangled1,
-=======
-    sql = """select distinct f.address ea1, f.mangled_function mangled1,
->>>>>>> f0e4c17d
+    sql = f"""select distinct f.address ea1, f.mangled_function mangled1,
                     d.address ea2, f.name name, d.name name2,
                     d.mangled_function mangled2,
                     f.pseudocode pseudo1, d.pseudocode pseudo2,
